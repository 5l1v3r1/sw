--- conflicted
+++ resolved
@@ -167,13 +167,8 @@
 
     //args::ValueFlag<int> configuration(parser, "configuration", "Configuration to build", { 'c' });
 
-<<<<<<< HEAD
-    String overview = "SW: Software Network Client\n\n"
+    String overview = "SW: Software Network Client\n\n"
         "  SW is a Universal Package Manager and Build System...\n";
-=======
-    String overview = "SW: Software Network Client\n\n"
-        "  SW is a multipurpose and multilanguage Package Manager and Build System...\n";
->>>>>>> bbeb0cf6
     if (auto &driver = getDrivers(); !driver.empty())
     {
         overview += "\n  Available drivers:\n";
