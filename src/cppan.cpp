--- conflicted
+++ resolved
@@ -1014,13 +1014,8 @@
         option.bs_insertions.get_config_insertions(opt_level.second);
     });
 
-<<<<<<< HEAD
-    get_variety(root, "dependencies",
+    get_variety(root, DEPENDENCIES_NODE,
         [this, &p](const auto &d)
-=======
-    get_variety(root, DEPENDENCIES_NODE,
-        [this, &p](const yaml &d)
->>>>>>> 671cc547
     {
         Dependency dependency;
         dependency.package = this->relative_name_to_absolute(d.as<String>());
