/*
 * SW - Build System and Package Manager
 * Copyright (C) 2017-2019 Egor Pugin
 *
 * This program is free software: you can redistribute it and/or modify
 * it under the terms of the GNU General Public License as published by
 * the Free Software Foundation, either version 3 of the License, or
 * (at your option) any later version.
 *
 * This program is distributed in the hope that it will be useful,
 * but WITHOUT ANY WARRANTY; without even the implied warranty of
 * MERCHANTABILITY or FITNESS FOR A PARTICULAR PURPOSE.  See the
 * GNU General Public License for more details.
 *
 * You should have received a copy of the GNU General Public License
 * along with this program.  If not, see <https://www.gnu.org/licenses/>.
 */

#include "commands.h"

#include <sw/core/input.h>
#include <sw/manager/storage.h>
#include <sw/support/filesystem.h>

#include <primitives/http.h>
#include <primitives/sw/settings_program_name.h>

#ifdef _WIN32
#include <primitives/win32helpers.h>
#include <windows.h>
#include <shellapi.h>
#include <Objbase.h>
#include <Shlobj.h>
#endif

extern bool bUseSystemPause;

#define F_ARGS std::unique_ptr<sw::SwContext> swctx, sw::LocalStorage &sdb, const sw::LocalPackage &p, OPTIONS_ARG
#ifdef _MSC_VER
#define F(n, ...) static void n(F_ARGS, __VA_ARGS__)
#else
#define F(n, ...) static void n(F_ARGS, ##__VA_ARGS__)
#endif

static void setup_console()
{
#ifdef _WIN32
    //SetupConsole();
    //bUseSystemPause = true;
#endif
}

void open_directory(const path &);
void open_file(const path &);

F(open_dir, const path &d)
{
    if (!sdb.isPackageInstalled(p))
        throw SW_RUNTIME_ERROR("Package '" + p.toString() + "' is not installed");
    open_directory(d);
}

F(open_file, const path &f)
{
    if (!sdb.isPackageInstalled(p))
        throw SW_RUNTIME_ERROR("Package '" + p.toString() + "' is not installed");
    open_file(f);
}

F(install)
{
    if (sdb.isPackageInstalled(p))
        throw SW_RUNTIME_ERROR("Package '" + p.toString() + "' is already installed");
    setup_console();
    swctx->install(sw::UnresolvedPackages{ p });
}

F(remove)
{
    p.remove();
}

F(build)
{
    setup_console();

    // simple protection for now
    if (p.getPath().isRelative() || p.getPath().getOwner() != "sw")
        return;

    swctx->install(sw::UnresolvedPackages{ p });
    auto d = swctx->getLocalStorage().storage_dir_tmp / "build" / unique_path();
    fs::create_directories(d);
    SCOPE_EXIT
    {
        //fs::remove_all(d); // FIXME:
    };
    ScopedCurrentPath scp(d, CurrentPathScope::All);
<<<<<<< HEAD
    auto b = swctx->createBuild();

    SW_UNIMPLEMENTED;
    /*sw::InputWithSettings i(swctx->addInput(p));
    b->addInput(i);
    b->build();*/
=======
    auto b = createBuildAndPrepare(*swctx, { p.toString() }, options);
    b->build();
>>>>>>> 659c9cd8
}

F(run)
{
    setup_console();

    // simple protection for now
    if (p.getPath().isRelative() || p.getPath().getOwner() != "sw")
        return;

    swctx->install(sw::UnresolvedPackages{ p });
    auto d = swctx->getLocalStorage().storage_dir_tmp / "build" / unique_path();
    fs::create_directories(d);
    SCOPE_EXIT
    {
        //fs::remove_all(d); // FIXME:
    };
    ScopedCurrentPath scp(d, CurrentPathScope::All);

    primitives::Command c;

    // set flags always
    c.create_new_console = true;
    // detach is needed because only it helps spawned program to outlive sw app
    c.detached = true;

    run(*swctx, p, c, options);
}

F(upload)
{
    if (options.options_uri.uri_args.size() != 4)
        throw SW_RUNTIME_ERROR("Bad upload args");

    auto rs = swctx->getRemoteStorages();
    if (rs.empty())
        throw SW_RUNTIME_ERROR("No remote storages found");

    sw::Package pkg(*rs.front(), options.options_uri.uri_args[1]);
    sw::Version new_version(options.options_uri.uri_args[2]);

    String url = "https://raw.githubusercontent.com/SoftwareNetwork/specifications/master/";
    url += normalize_path(pkg.getHashPath() / "sw.cpp");
    auto fn = sw::get_temp_filename("uploads") / "sw.cpp";
    auto spec_data = download_file(url);
    boost::replace_all(spec_data, pkg.getVersion().toString(), new_version.toString());
    write_file(fn, spec_data);

    // before scp
    SCOPE_EXIT
    {
        // free files
        swctx.reset();
        fs::remove_all(fn.parent_path());
    };

    // run secure as below?
    ScopedCurrentPath scp(fn.parent_path());
    options.options_upload.upload_prefix = pkg.getPath().slice(0, std::stoi(options.options_uri.uri_args[3]));
    cli_upload(*swctx, options);

    /*primitives::Command c;
    c.program = "sw";
    c.working_directory = fn.parent_path();
    c.args.push_back("upload");
    c.args.push_back(pkg.ppath.slice(0, std::stoi(uri_args[3])));
    c.out.inherit = true;
    c.err.inherit = true;
    //c.execute();*/
}

static void dispatcher(OPTIONS_ARG)
{
    auto swctx = createSwContext(options);
    auto id = sw::extractPackageIdFromString(options.options_uri.uri_args[1]);
    auto &sdb = swctx->getLocalStorage();
    sw::LocalPackage p(sdb, id);

#ifdef _MSC_VER
#define URI_CMD2(x, f, ...)                                \
    if (options.options_uri.uri_args[0] == "sw:" #x)       \
    {                                                      \
        f(std::move(swctx), sdb, p, options, __VA_ARGS__); \
        return;                                            \
    }
#define URI_CMD(x, ...) \
    URI_CMD2(x, x, __VA_ARGS__)
#else
#define URI_CMD2(x, f, ...)                                  \
    if (options.options_uri.uri_args[0] == "sw:" #x)         \
    {                                                        \
        f(std::move(swctx), sdb, p, options, ##__VA_ARGS__); \
        return;                                              \
    }
#define URI_CMD(x, ...) \
    URI_CMD2(x, x, ##__VA_ARGS__)
#endif

    URI_CMD2(sdir, open_dir, p.getDirSrc2());
    URI_CMD2(bdir, open_dir, p.getDirObj());
    URI_CMD2(open_build_script, open_file, p.getDirSrc2() / "sw.cpp");
    URI_CMD(install);
    URI_CMD(remove);
    URI_CMD(build);
    URI_CMD(run);
    URI_CMD(upload);

    throw SW_RUNTIME_ERROR("Unknown command: " + options.options_uri.uri_args[0]);
}

SUBCOMMAND_DECL(uri)
{
    fs::current_path(sw::temp_directory_path());

    if (options.options_uri.uri_args.size() <= 1)
        return;

    try
    {
        dispatcher(options);
    }
    catch (std::exception &e)
    {
#ifdef _WIN32
        message_box(sw::getProgramName(), e.what());
#endif
    }
    catch (...)
    {
#ifdef _WIN32
        message_box(sw::getProgramName(), "Unknown exception");
#endif
    }
}<|MERGE_RESOLUTION|>--- conflicted
+++ resolved
@@ -96,17 +96,12 @@
         //fs::remove_all(d); // FIXME:
     };
     ScopedCurrentPath scp(d, CurrentPathScope::All);
-<<<<<<< HEAD
-    auto b = swctx->createBuild();
+    auto b = createBuildAndPrepare(*swctx, { p.toString() }, options);
 
     SW_UNIMPLEMENTED;
     /*sw::InputWithSettings i(swctx->addInput(p));
     b->addInput(i);
     b->build();*/
-=======
-    auto b = createBuildAndPrepare(*swctx, { p.toString() }, options);
-    b->build();
->>>>>>> 659c9cd8
 }
 
 F(run)
